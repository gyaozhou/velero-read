--- conflicted
+++ resolved
@@ -154,18 +154,14 @@
 		// And then only the controller who is in the same node could do the rest work.
 		return ctrl.Result{}, nil
 	} else if du.Status.Phase == velerov2alpha1api.DataUploadPhaseAccepted {
-<<<<<<< HEAD
 		if du.Spec.Cancel {
 			r.OnDataUploadCancelled(ctx, du.GetNamespace(), du.GetName())
-		}
-=======
-		if du.Status.StartTimestamp != nil {
+		} else if du.Status.StartTimestamp != nil {
 			if time.Since(du.Status.StartTimestamp.Time) >= r.preparingTimeout {
 				r.onPrepareTimeout(ctx, &du)
 			}
 		}
 
->>>>>>> 0945879a
 		return ctrl.Result{}, nil
 	} else if du.Status.Phase == velerov2alpha1api.DataUploadPhasePrepared {
 		log.Info("Data upload is prepared")
@@ -212,10 +208,6 @@
 		// Update status to InProgress
 		original := du.DeepCopy()
 		du.Status.Phase = velerov2alpha1api.DataUploadPhaseInProgress
-<<<<<<< HEAD
-		du.Status.StartTimestamp = &metav1.Time{Time: r.Clock.Now()}
-=======
->>>>>>> 0945879a
 		if err := r.client.Patch(ctx, &du, client.MergeFrom(original)); err != nil {
 			return r.errorOut(ctx, &du, err, "error updating dataupload status", log)
 		}
@@ -473,7 +465,6 @@
 	return []reconcile.Request{requests}
 }
 
-<<<<<<< HEAD
 func (r *DataUploadReconciler) FindDataUploads(ctx context.Context, cli client.Client, ns string) ([]velerov2alpha1api.DataUpload, error) {
 	pods := &corev1.PodList{}
 	var dataUploads []velerov2alpha1api.DataUpload
@@ -498,20 +489,7 @@
 	return dataUploads, nil
 }
 
-func (r *DataUploadReconciler) patchDataUpload(ctx context.Context, req *velerov2alpha1api.DataUpload, mutate func(*velerov2alpha1api.DataUpload)) error {
-	original := req.DeepCopy()
-	mutate(req)
-	if err := r.client.Patch(ctx, req, client.MergeFrom(original)); err != nil {
-		return errors.Wrap(err, "error patching DataUpload")
-	}
-
-	return nil
-}
-
-func prepareDataUpload(du *velerov2alpha1api.DataUpload) {
-=======
 func (r *DataUploadReconciler) prepareDataUpload(du *velerov2alpha1api.DataUpload) {
->>>>>>> 0945879a
 	du.Status.Phase = velerov2alpha1api.DataUploadPhasePrepared
 	du.Status.Node = r.nodeName
 }
@@ -552,7 +530,7 @@
 	// and the success one could handle later logic
 	succeeded, err := r.exclusiveUpdateDataUpload(ctx, du, func(du *velerov2alpha1api.DataUpload) {
 		du.Status.Phase = velerov2alpha1api.DataUploadPhaseAccepted
-		du.Status.StartTimestamp = &metav1.Time{Time: r.clock.Now()}
+		du.Status.StartTimestamp = &metav1.Time{Time: r.Clock.Now()}
 	})
 
 	if err != nil {
