--- conflicted
+++ resolved
@@ -254,7 +254,6 @@
 	}
 	return pv_value.Name, nil
 }
-<<<<<<< HEAD
 
 func PrepareVolumeList(volumeNameList []string) (vols []*corev1.Volume) {
 	for i, volume := range volumeNameList {
@@ -271,38 +270,6 @@
 	return
 }
 
-func CreatePodWithPVC(client TestClient, ns, podName, sc, pvcName string, volumeNameList []string, pvcAnn map[string]string) (*corev1.Pod, error) {
-	volumes := []corev1.Volume{}
-	for _, volume := range volumeNameList {
-		var _pvcName string
-		if pvcName == "" {
-			_pvcName = fmt.Sprintf("pvc-%s", volume)
-		} else {
-			_pvcName = pvcName
-		}
-		pvc, err := CreatePVC(client, ns, _pvcName, sc, pvcAnn)
-		if err != nil {
-			return nil, err
-		}
-		volumes = append(volumes, corev1.Volume{
-			Name: volume,
-			VolumeSource: corev1.VolumeSource{
-				PersistentVolumeClaim: &corev1.PersistentVolumeClaimVolumeSource{
-					ClaimName: pvc.Name,
-					ReadOnly:  false,
-				},
-			},
-		})
-	}
-	pod, err := CreatePod(client, ns, podName, volumes)
-	if err != nil {
-		return nil, err
-	}
-	return pod, nil
-}
-=======
->>>>>>> d298c6d0
-
 func CreateFileToPod(ctx context.Context, namespace, podName, containerName, volume, filename, content string) error {
 	arg := []string{"exec", "-n", namespace, "-c", containerName, podName,
 		"--", "/bin/sh", "-c", fmt.Sprintf("echo ns-%s pod-%s volume-%s  > /%s/%s", namespace, podName, volume, volume, filename)}
